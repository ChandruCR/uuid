```javascript --hide
runmd.onRequire = path => path.replace(/^uuid/, './');
```

# uuid [![Build Status](https://secure.travis-ci.org/kelektiv/node-uuid.svg?branch=master)](http://travis-ci.org/kelektiv/node-uuid) #

Simple, fast generation of [RFC4122](http://www.ietf.org/rfc/rfc4122.txt) UUIDS.

Features:

* Support for version 1, 3, 4 and 5 UUIDs
* Cross-platform
* Uses cryptographically-strong random number APIs (when available)
* Zero-dependency, small footprint (... but not [this small](https://gist.github.com/982883))

[**Deprecation warning**: The use of `require('uuid')` is deprecated and will not be
supported after version 3.x of this module.  Instead, use `require('uuid/[v1|v3|v4|v5]')` as shown in the examples below.]

## Quickstart - CommonJS (Recommended)

```shell
npm install uuid
```

Then generate your uuid version of choice ...

Version 1 (timestamp):

<<<<<<< HEAD
```javascript --run v1
=======
```javascript --run uuid
>>>>>>> eaa9f4ee
const uuidv1 = require('uuid/v1');
uuidv1(); // RESULT
```

Version 3 (namespace):

```javascript --run v3
const uuidv3 = require('uuid/v3');

// ... using predefined DNS namespace (for domain names)
uuidv3('hello.example.com', uuidv3.DNS); // RESULT

// ... using predefined URL namespace (for, well, URLs)
uuidv3('http://example.com/hello', uuidv3.URL); // RESULT

// ... using a custom namespace
//
// Note: Custom namespaces should be a UUID string specific to your application!
// E.g. the one here was generated using this modules `uuid` CLI.
const MY_NAMESPACE = '1b671a64-40d5-491e-99b0-da01ff1f3341';
uuidv3('Hello, World!', MY_NAMESPACE); // RESULT
```

Version 4 (random):

<<<<<<< HEAD
```javascript --run v4
=======
```javascript --run uuid
>>>>>>> eaa9f4ee
const uuidv4 = require('uuid/v4');
uuidv4(); // RESULT
```

Version 5 (namespace):

```javascript --run v5
const uuidv5 = require('uuid/v5');

// ... using predefined DNS namespace (for domain names)
uuidv5('hello.example.com', uuidv5.DNS); // RESULT

// ... using predefined URL namespace (for, well, URLs)
uuidv5('http://example.com/hello', uuidv5.URL); // RESULT

// ... using a custom namespace
//
// Note: Custom namespaces should be a UUID string specific to your application!
// E.g. the one here was generated using this modules `uuid` CLI.
const MY_NAMESPACE = '1b671a64-40d5-491e-99b0-da01ff1f3341';
uuidv5('Hello, World!', MY_NAMESPACE); // RESULT
```

## Quickstart - Browser-ready Versions

Browser-ready versions of this module are available via [wzrd.in](https://github.com/jfhbrook/wzrd.in).

For version 1 uuids:

```html
<script src="http://wzrd.in/standalone/uuid%2Fv1@latest"></script>
<script>
uuidv1(); // -> v1 UUID
</script>
```

For version 3 uuids:

```html
<script src="http://wzrd.in/standalone/uuid%2Fv3@latest"></script>
<script>
uuidv3('http://example.com/hello', uuidv3.URL); // -> v3 UUID
</script>
```

For version 4 uuids:

```html
<script src="http://wzrd.in/standalone/uuid%2Fv4@latest"></script>
<script>
uuidv4(); // -> v4 UUID
</script>
```

For version 5 uuids:

```html
<script src="http://wzrd.in/standalone/uuid%2Fv5@latest"></script>
<script>
uuidv5('http://example.com/hello', uuidv5.URL); // -> v5 UUID
</script>
```

## API

### Version 1

```javascript
const uuidv1 = require('uuid/v1');

// Incantations
uuidv1();
uuidv1(options);
uuidv1(options, buffer, offset);
```

Generate and return a RFC4122 v1 (timestamp-based) UUID.

* `options` - (Object) Optional uuid state to apply. Properties may include:

  * `node` - (Array) Node id as Array of 6 bytes (per 4.1.6). Default: Randomly generated ID.  See note 1.
  * `clockseq` - (Number between 0 - 0x3fff) RFC clock sequence.  Default: An internally maintained clockseq is used.
  * `msecs` - (Number) Time in milliseconds since unix Epoch.  Default: The current time is used.
  * `nsecs` - (Number between 0-9999) additional time, in 100-nanosecond units. Ignored if `msecs` is unspecified. Default: internal uuid counter is used, as per 4.2.1.2.

* `buffer` - (Array | Buffer) Array or buffer where UUID bytes are to be written.
* `offset` - (Number) Starting index in `buffer` at which to begin writing.

Returns `buffer`, if specified, otherwise the string form of the UUID

Note: The <node> id is generated guaranteed to stay constant for the lifetime of the current JS runtime. (Future versions of this module may use persistent storage mechanisms to extend this guarantee.)

Example: Generate string UUID with fully-specified options

<<<<<<< HEAD
```javascript --run v1
=======
```javascript --run uuid
>>>>>>> eaa9f4ee
const v1options = {
  node: [0x01, 0x23, 0x45, 0x67, 0x89, 0xab],
  clockseq: 0x1234,
  msecs: new Date('2011-11-01').getTime(),
  nsecs: 5678
};
uuidv1(v1options); // RESULT
```

Example: In-place generation of two binary IDs

<<<<<<< HEAD
```javascript --run v1
=======
```javascript --run uuid
>>>>>>> eaa9f4ee
// Generate two ids in an array
const arr = new Array();
uuidv1(null, arr, 0);  // RESULT
uuidv1(null, arr, 16); // RESULT
```

### Version 3

```javascript
const uuidv3 = require('uuid/v3');

// Incantations
uuidv3(name, namespace);
uuidv3(name, namespace, buffer);
uuidv3(name, namespace, buffer, offset);
```

Generate and return a RFC4122 v3 UUID.

* `name` - (String | Array[]) "name" to create UUID with
* `namespace` - (String | Array[]) "namespace" UUID either as a String or Array[16] of byte values
* `buffer` - (Array | Buffer) Array or buffer where UUID bytes are to be written.
* `offset` - (Number) Starting index in `buffer` at which to begin writing. Default = 0

Returns `buffer`, if specified, otherwise the string form of the UUID

Example:

```javascript --run v3
uuidv3('hello world', MY_NAMESPACE);  // RESULT
```

### Version 4

```javascript
const uuidv4 = require('uuid/v4')

// Incantations
uuidv4();
uuidv4(options);
uuidv4(options, buffer, offset);
```

Generate and return a RFC4122 v4 UUID.

* `options` - (Object) Optional uuid state to apply. Properties may include:
  * `random` - (Number[16]) Array of 16 numbers (0-255) to use in place of randomly generated values
  * `rng` - (Function) Random # generator function that returns an Array[16] of byte values (0-255)
* `buffer` - (Array | Buffer) Array or buffer where UUID bytes are to be written.
* `offset` - (Number) Starting index in `buffer` at which to begin writing.

Returns `buffer`, if specified, otherwise the string form of the UUID

Example: Generate string UUID with predefined `random` values

<<<<<<< HEAD
```javascript --run v4
=======
```javascript --run uuid
>>>>>>> eaa9f4ee
const v4options = {
  random: [
    0x10, 0x91, 0x56, 0xbe, 0xc4, 0xfb, 0xc1, 0xea,
    0x71, 0xb4, 0xef, 0xe1, 0x67, 0x1c, 0x58, 0x36
  ]
};
uuidv4(v4options); // RESULT
```

Example: Generate two IDs in a single buffer

<<<<<<< HEAD
```javascript --run v4
=======
```javascript --run uuid
>>>>>>> eaa9f4ee
const buffer = new Array();
uuidv4(null, buffer, 0);  // RESULT
uuidv4(null, buffer, 16); // RESULT
```

### Version 5

```javascript
const uuidv5 = require('uuid/v5');

// Incantations
uuidv5(name, namespace);
uuidv5(name, namespace, buffer);
uuidv5(name, namespace, buffer, offset);
```

Generate and return a RFC4122 v5 UUID.

* `name` - (String | Array[]) "name" to create UUID with
* `namespace` - (String | Array[]) "namespace" UUID either as a String or Array[16] of byte values
* `buffer` - (Array | Buffer) Array or buffer where UUID bytes are to be written.
* `offset` - (Number) Starting index in `buffer` at which to begin writing. Default = 0

Returns `buffer`, if specified, otherwise the string form of the UUID

Example:

```javascript --run v5
uuidv5('hello world', MY_NAMESPACE);  // RESULT
```

## Command Line

UUIDs can be generated from the command line with the `uuid` command.

```shell
$ uuid
ddeb27fb-d9a0-4624-be4d-4615062daed4

$ uuid v1
02d37060-d446-11e7-a9fa-7bdae751ebe1
```

Type `uuid --help` for usage details

## Testing

```shell
npm test
```<|MERGE_RESOLUTION|>--- conflicted
+++ resolved
@@ -26,11 +26,7 @@
 
 Version 1 (timestamp):
 
-<<<<<<< HEAD
 ```javascript --run v1
-=======
-```javascript --run uuid
->>>>>>> eaa9f4ee
 const uuidv1 = require('uuid/v1');
 uuidv1(); // RESULT
 ```
@@ -56,11 +52,7 @@
 
 Version 4 (random):
 
-<<<<<<< HEAD
 ```javascript --run v4
-=======
-```javascript --run uuid
->>>>>>> eaa9f4ee
 const uuidv4 = require('uuid/v4');
 uuidv4(); // RESULT
 ```
@@ -155,11 +147,7 @@
 
 Example: Generate string UUID with fully-specified options
 
-<<<<<<< HEAD
 ```javascript --run v1
-=======
-```javascript --run uuid
->>>>>>> eaa9f4ee
 const v1options = {
   node: [0x01, 0x23, 0x45, 0x67, 0x89, 0xab],
   clockseq: 0x1234,
@@ -171,11 +159,7 @@
 
 Example: In-place generation of two binary IDs
 
-<<<<<<< HEAD
 ```javascript --run v1
-=======
-```javascript --run uuid
->>>>>>> eaa9f4ee
 // Generate two ids in an array
 const arr = new Array();
 uuidv1(null, arr, 0);  // RESULT
@@ -231,11 +215,7 @@
 
 Example: Generate string UUID with predefined `random` values
 
-<<<<<<< HEAD
 ```javascript --run v4
-=======
-```javascript --run uuid
->>>>>>> eaa9f4ee
 const v4options = {
   random: [
     0x10, 0x91, 0x56, 0xbe, 0xc4, 0xfb, 0xc1, 0xea,
@@ -247,11 +227,7 @@
 
 Example: Generate two IDs in a single buffer
 
-<<<<<<< HEAD
 ```javascript --run v4
-=======
-```javascript --run uuid
->>>>>>> eaa9f4ee
 const buffer = new Array();
 uuidv4(null, buffer, 0);  // RESULT
 uuidv4(null, buffer, 16); // RESULT
