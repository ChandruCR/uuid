--- conflicted
+++ resolved
@@ -14,12 +14,8 @@
   "devDependencies": {
     "eslint": "4.5.0",
     "mocha": "3.1.2",
-<<<<<<< HEAD
-    "runmd": "1.0.1"
-=======
     "runmd": "1.0.1",
     "standard-version": "4.2.0"
->>>>>>> eaa9f4ee
   },
   "scripts": {
     "test": "mocha test/test.js",
