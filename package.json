{
  "name": "uuid",
<<<<<<< HEAD
  "type": "module",
  "version": "3.3.2",
=======
  "version": "3.3.3",
>>>>>>> e444323b
  "description": "RFC4122 (v1, v4, and v5) UUIDs",
  "commitlint": {
    "extends": [
      "@commitlint/config-conventional"
    ]
  },
  "keywords": [
    "uuid",
    "guid",
    "rfc4122"
  ],
  "license": "MIT",
  "bin": {
    "uuid": "./bin/uuid"
  },
  "devDependencies": {
<<<<<<< HEAD
    "@commitlint/cli": "~8.0.0",
    "@commitlint/config-conventional": "~8.0.0",
    "eslint": "5",
    "husky": "~2.4.1",
    "runmd": "1",
    "standard-version": "6"
  },
  "scripts": {
    "commitmsg": "commitlint -E HUSKY_GIT_PARAMS",
    "test": "node --experimental-modules test/test.js",
=======
    "@commitlint/cli": "~8.2.0",
    "@commitlint/config-conventional": "~8.2.0",
    "eslint": "~6.4.0",
    "husky": "~3.0.5",
    "mocha": "6.2.0",
    "runmd": "1.2.1",
    "standard-version": "7.0.0"
  },
  "scripts": {
    "lint": "eslint .",
    "test": "npm run lint && mocha test/test.js",
>>>>>>> e444323b
    "md": "runmd --watch --output=README.md README_js.md",
    "release": "standard-version",
    "prepare": "runmd --output=README.md README_js.md"
  },
  "browser": {
    "./lib/rng.js": "./lib/rng-browser.js",
    "./lib/sha1.js": "./lib/sha1-browser.js",
    "./lib/md5.js": "./lib/md5-browser.js"
  },
  "repository": {
    "type": "git",
    "url": "https://github.com/kelektiv/node-uuid.git"
  },
  "husky": {
    "hooks": {
      "commit-msg": "commitlint -E HUSKY_GIT_PARAMS"
    }
  }
}<|MERGE_RESOLUTION|>--- conflicted
+++ resolved
@@ -1,11 +1,7 @@
 {
   "name": "uuid",
-<<<<<<< HEAD
   "type": "module",
-  "version": "3.3.2",
-=======
   "version": "3.3.3",
->>>>>>> e444323b
   "description": "RFC4122 (v1, v4, and v5) UUIDs",
   "commitlint": {
     "extends": [
@@ -22,22 +18,11 @@
     "uuid": "./bin/uuid"
   },
   "devDependencies": {
-<<<<<<< HEAD
-    "@commitlint/cli": "~8.0.0",
-    "@commitlint/config-conventional": "~8.0.0",
-    "eslint": "5",
-    "husky": "~2.4.1",
-    "runmd": "1",
-    "standard-version": "6"
-  },
-  "scripts": {
-    "commitmsg": "commitlint -E HUSKY_GIT_PARAMS",
-    "test": "node --experimental-modules test/test.js",
-=======
-    "@commitlint/cli": "~8.2.0",
-    "@commitlint/config-conventional": "~8.2.0",
-    "eslint": "~6.4.0",
-    "husky": "~3.0.5",
+    "@commitlint/cli": "8.2.0",
+    "@commitlint/config-conventional": "8.2.0",
+    "babel-eslint": "10.0.3",
+    "eslint": "6.4.0",
+    "husky": "3.0.5",
     "mocha": "6.2.0",
     "runmd": "1.2.1",
     "standard-version": "7.0.0"
@@ -45,7 +30,6 @@
   "scripts": {
     "lint": "eslint .",
     "test": "npm run lint && mocha test/test.js",
->>>>>>> e444323b
     "md": "runmd --watch --output=README.md README_js.md",
     "release": "standard-version",
     "prepare": "runmd --output=README.md README_js.md"
