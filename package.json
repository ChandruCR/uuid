--- conflicted
+++ resolved
@@ -9,15 +9,7 @@
   "bugs": {
     "url": "https://github.com/broofa/node-uuid/issues"
   },
-<<<<<<< HEAD
-  "lib"           : ".",
-  "main"          : "./uuid.js",
-  "repository"    : { "type" : "git", "url" : "https://github.com/broofa/node-uuid.git" },
-  "version"       : "1.4.3",
-  "licenses": [
-=======
   "contributors": [
->>>>>>> 857ed664
     {
       "name": "AJ ONeal",
       "email": "coolaj86@gmail.com"
