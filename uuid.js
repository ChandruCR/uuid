--- conflicted
+++ resolved
@@ -4,7 +4,7 @@
  * Documentation at https://github.com/broofa/node-uuid
  */
 (function() {
-  // WHATWG crypto api support.
+  // Use WHATWG crypto api if available, otherwise shim it
   // http://wiki.whatwg.org/wiki/Crypto
   //
   // (Create a static _rnds array here as well, which lets us avoid per-uuid
@@ -42,6 +42,10 @@
    * This is a loose parser.  It parses the first 16 octet pairs it as hex
    * values.  If fewer than 16 are found, any remaining entries in the array
    * are set to zero.
+   *
+   * @param s (String) string to parse.
+   * @param buf (Array|Buffer) Optional buffer to capture parsed values in
+   * @param offset (Number) Optional starting offset into buf
    */
   function parse(s, buf, offset) {
     var buf = buf || new BufferClass(16), i = offset || 0, ii = 0;
@@ -61,6 +65,9 @@
 
   /**
    * Generate a uuid string from octet array
+   *
+   * @param buf (Array|Buffer) Optional buffer to pull octets from
+   * @param offset (Number) Optional starting offset into buf
    */
   function unparse(buf, offset) {
     var oth = _octetToHex, b = buf, i = offset || 0;
@@ -75,7 +82,7 @@
   }
 
   /**
-   * Create and return a 47-bit random node id
+   * Create and return octets for a 47-bit random node id
    */
   function _randomNodeId() {
     crypto.getRandomValues(_rnds);
@@ -108,69 +115,66 @@
   var UUIDS_PER_TICK = 10000;
 
   // Per 4.5, use a random node id
-  var nodeId = _randomNodeId();
+  var _nodeId = _randomNodeId();
 
   // Per 4.2.2, use 14 bit random unsigned integer to initialize clock_seq
-  var cs = _rnds[2] & 0x3fff;
+  var _clockSeq = _rnds[2] & 0x3fff;
 
   // Time of previous uuid creation
-  var last = 0;
+  var _last = 0;
 
   // # of UUIDs that have been created during current time tick
-  var count = 0;
-
-<<<<<<< HEAD
-  // Documentation at https://github.com/broofa/node-uuid
-  function v1(fmt, buf, offset) {
-    var b = fmt != 'binary' ? _buf : (buf ? buf : new BufferClass(16));
-=======
-  // Inspired by https://github.com/LiosK/UUID.js
-  // and http://docs.python.org/library/uuid.html
+  var _count = 0;
+
+  /**
+   * See docs at https://github.com/broofa/node-uuid
+   */
   function v1(options, buf, offset) {
-    if (typeof options === 'string') { // backwards compatibility
-      options = {format: options};
-    }
-    options = options || {};
-
-    var b = options.format != 'binary' ? _buf : (buf ? buf : new BufferClass(16));
->>>>>>> 890d3127
+    options = typeof(options) == 'string' ? {format: options} : options || {};
+
+    var b = options.format != 'binary' ? _buf :
+            (buf ? buf : new BufferClass(16));
     var i = buf && offset || 0;
 
-    // Get current time (uuid epoch)
-    // Per 4.2.1.2, use uuid count to simulate higher resolution clock
-    // Get current time and simulate higher clock resolution
-    var now = (options.timestamp !== undefined ?
-               options.timestamp :
-               new Date().getTime()) + EPOCH_OFFSET;
-    count = (now === last) ? count + 1 : 0;
-    count = options.count || count;
-
-    // Per 4.2.1.2 If generator overruns, throw an error
-    // (*Highly* unlikely - requires generating > 10M uuids/sec)
-    if (count > UUIDS_PER_TICK) {
-      throw new Error('uuid.v1(): Can\'t create more than 10M uuids/sec');
-    }
-
-    // Per 4.2.1.2, if time regresses bump the clock sequence.
-    if (now < last) {
-      cs++;
-      count = 0;
-    }
-
-    last = now;
-
-<<<<<<< HEAD
+    var time = 0;  // JS time (msecs since Unix epoch)
+    var time2 = 0; // Additional time offset, in 100's of nanosecs
+
+    // Get time (uuid epoch)
+    if (options.time == null) {
+      // Per 4.2.1.2, use uuid count to simulate higher resolution clock
+      // Get current time and simulate higher clock resolution
+      time = new Date().getTime() + EPOCH_OFFSET;
+      _count = (time == _last) ? _count + 1 : 0;
+
+      // Per 4.2.1.2 If generator overruns, throw an error
+      // (*Highly* unlikely - requires generating > 10M uuids/sec)
+      if (_count > UUIDS_PER_TICK) {
+        throw new Error('uuid.v1(): Can\'t create more than 10M uuids/sec');
+      }
+
+      // Per 4.2.1.2, if time regresses bump the clock sequence.
+      if (time < _last) {
+        _clockSeq++;
+        _count = 0;
+      }
+
+      _last = time;
+      time2 = _count;
+    } else {
+      time = options.time + EPOCH_OFFSET;
+      time2 = options.time2 || 0;
+    }
+
     // Per 4.1.4, timestamp composition
-    var tl = ((now & 0xfffffff) * 10000 + count) % 0x100000000;
-    var tmh = (((now + count/10000) / 0x100000000) * 10000) & 0xfffffff;
+    // time is uuid epoch time in _msecs_
+console.log('time:', time.toString(16));
+    var tl = ((time & 0xfffffff) * 10000 + time2) % 0x100000000;
+    var tmh = ((time / 0x100000000) * 10000) & 0xfffffff;
     var tm = tmh & 0xffff, th = tmh >> 16;
     var thav = (th & 0xfff) | 0x1000; // Set version, per 4.1.3
-=======
+
     // Clock sequence
-    cs = (options.clockseq !== undefined) ? options.clockseq : cs;
-    var csl = cs & 0xff;
-    var cshar = (cs >>> 8) | 0x80; // Set the variant, see 4.2.2
->>>>>>> 890d3127
+    var cs = options.clockseq != null ? options.clockseq : _clockSeq;
 
     // time_low
     b[i++] = tl >>> 24 & 0xff;
@@ -192,59 +196,35 @@
     // clock_seq_low
     b[i++] = cs & 0xff;
 
-<<<<<<< HEAD
-=======
     // node
-    node = options.node || node;
->>>>>>> 890d3127
-    var n = 0;
-    b[i++] = nodeId[n++];
-    b[i++] = nodeId[n++];
-    b[i++] = nodeId[n++];
-    b[i++] = nodeId[n++];
-    b[i++] = nodeId[n++];
-    b[i++] = nodeId[n++];
+    var node = options.node || _nodeId;
+    for (var n = 0; n < 6; n++) {
+      b[i + n] = node[n];
+    }
 
     return options.format === undefined ? unparse(b) : b;
   }
 
-<<<<<<< HEAD
   //
   // v4 UUID support
   //
 
-  function v4(fmt, buf, offset) {
-    var b = fmt != 'binary' ? _buf : (buf ? buf : new BufferClass(16));
+  /**
+   * See docs at https://github.com/broofa/node-uuid
+   */
+  function v4(options, buf, offset) {
+    options = typeof(options) == 'string' ? {format: options} : options || {};
+
+    var b = options.format != 'binary' ? _buf :
+            (buf ? buf : new BufferClass(16));
     var i = buf && offset || 0;
 
-    crypto.getRandomValues(_rnds);
+    var rnds = options.random || crypto.getRandomValues(_rnds);
 
     // v4 ideas are all random bits
     for (var c = 0 ; c < 16; c++) {
       var ri = c >> 2, rb = (c & 0x03) * 8;
       b[i + c] = _rnds[ri] >>> rb & 0xff;
-=======
-  function v4(options, buf, offset) {
-    if (typeof options === 'string') { // backwards compatibility
-      options = {format: options};
-    }
-    options = options || {};
-
-    var b = options.format != 'binary' ? _buf : (buf ? buf : new BufferClass(16));
-    var i = buf && offset || 0;
-
-    if (options.random) {
-      rnds = options.random;
-    } else {
-      if (useCrypto) {
-        crypto.getRandomValues(rnds);
-      } else {
-        rnds[0] = Math.random() * 0x100000000;
-        rnds[1] = Math.random() * 0x100000000;
-        rnds[2] = Math.random() * 0x100000000;
-        rnds[3] = Math.random() * 0x100000000;
-      }
->>>>>>> 890d3127
     }
 
     // ... except for this
@@ -261,5 +241,9 @@
   uuid.unparse = unparse;
   uuid.BufferClass = BufferClass;
 
-  return this.module ? this.module = uuid : this.uuid = uuid;
+  if (typeof(module) != 'undefined') {
+    module.exports = uuid;
+  } else {
+    this.uuid = uuid;
+  }
 }());