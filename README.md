--- conflicted
+++ resolved
@@ -28,11 +28,7 @@
 
 ```javascript
 const uuidv1 = require('uuid/v1');
-<<<<<<< HEAD
-uuidv1(); // ⇨ '37c611a0-d44c-11e7-87f5-fda56f410c05'
-=======
-uuidv1(); // ⇨ '47185630-f1a3-11e7-905e-bd5b5ba09b1f'
->>>>>>> eaa9f4ee
+uuidv1(); // ⇨ '88908250-fac6-11e7-a5ea-a3dad2fe7c07'
 
 ```
 
@@ -60,11 +56,7 @@
 
 ```javascript
 const uuidv4 = require('uuid/v4');
-<<<<<<< HEAD
-uuidv4(); // ⇨ '85af1f4e-1ba1-4069-b5ea-a7319cd467b1'
-=======
-uuidv4(); // ⇨ 'b2857f0d-d2f4-46f0-9bf4-0dbcf0a13c1f'
->>>>>>> eaa9f4ee
+uuidv4(); // ⇨ 'bfa748bd-e889-447c-b7fd-f8dbd2025adf'
 
 ```
 
@@ -175,13 +167,8 @@
 ```javascript
 // Generate two ids in an array
 const arr = new Array();
-<<<<<<< HEAD
-uuidv1(null, arr, 0);  // ⇨ [ 55, 206, 118, 16, 212, 76, 17, 231, 146, 52, 253, 165, 111, 65, 12, 5 ]
-uuidv1(null, arr, 16); // ⇨ [ 55, 206, 118, 16, 212, 76, 17, 231, 146, 52, 253, 165, 111, 65, 12, 5, 55, 206, 196, 48, 212, 76, 17, 231, 146, 52, 253, 165, 111, 65, 12, 5 ]
-=======
-uuidv1(null, arr, 0);  // ⇨ [ 71, 30, 112, 176, 241, 163, 17, 231, 146, 52, 189, 91, 91, 160, 155, 31 ]
-uuidv1(null, arr, 16); // ⇨ [ 71, 30, 112, 176, 241, 163, 17, 231, 146, 52, 189, 91, 91, 160, 155, 31, 71, 30, 151, 192, 241, 163, 17, 231, 146, 52, 189, 91, 91, 160, 155, 31 ]
->>>>>>> eaa9f4ee
+uuidv1(null, arr, 0);  // ⇨ [ 136, 152, 191, 176, 250, 198, 17, 231, 146, 52, 163, 218, 210, 254, 124, 7 ]
+uuidv1(null, arr, 16); // ⇨ [ 136, 152, 191, 176, 250, 198, 17, 231, 146, 52, 163, 218, 210, 254, 124, 7, 136, 152, 230, 192, 250, 198, 17, 231, 146, 52, 163, 218, 210, 254, 124, 7 ]
 
 ```
 
@@ -208,19 +195,7 @@
 Example:
 
 ```javascript
-<<<<<<< HEAD
 uuidv3('hello world', MY_NAMESPACE);  // ⇨ '042ffd34-d989-321c-ad06-f60826172424'
-=======
-// Generate a unique namespace (typically you would do this once, outside of
-// your project, then bake this value into your code)
-const uuidv4 = require('uuid/v4');
-const uuidv3 = require('uuid/v3');
-const MY_NAMESPACE = uuidv4();    // ⇨ '029f3419-d770-48bc-8862-5efd8eef925d'
-
-// Generate a couple namespace uuids
-uuidv3('hello', MY_NAMESPACE);  // ⇨ 'be216b77-2b79-3713-99af-a0add9d751f2'
-uuidv3('world', MY_NAMESPACE);  // ⇨ '834a3f0c-30bd-35f7-a090-c718e1db7c56'
->>>>>>> eaa9f4ee
 
 ```
 
@@ -262,13 +237,8 @@
 
 ```javascript
 const buffer = new Array();
-<<<<<<< HEAD
-uuidv4(null, buffer, 0);  // ⇨ [ 17, 199, 69, 178, 66, 14, 76, 246, 177, 55, 64, 173, 168, 143, 6, 92 ]
-uuidv4(null, buffer, 16); // ⇨ [ 17, 199, 69, 178, 66, 14, 76, 246, 177, 55, 64, 173, 168, 143, 6, 92, 186, 164, 72, 251, 46, 2, 64, 166, 138, 136, 122, 35, 252, 28, 58, 60 ]
-=======
-uuidv4(null, buffer, 0);  // ⇨ [ 36, 127, 174, 168, 247, 125, 67, 114, 180, 253, 89, 117, 13, 63, 184, 208 ]
-uuidv4(null, buffer, 16); // ⇨ [ 36, 127, 174, 168, 247, 125, 67, 114, 180, 253, 89, 117, 13, 63, 184, 208, 102, 253, 188, 241, 13, 225, 74, 91, 144, 239, 74, 141, 106, 12, 26, 70 ]
->>>>>>> eaa9f4ee
+uuidv4(null, buffer, 0);  // ⇨ [ 52, 211, 26, 219, 57, 198, 77, 41, 188, 30, 91, 80, 54, 124, 21, 181 ]
+uuidv4(null, buffer, 16); // ⇨ [ 52, 211, 26, 219, 57, 198, 77, 41, 188, 30, 91, 80, 54, 124, 21, 181, 39, 203, 134, 122, 14, 113, 78, 136, 156, 17, 198, 161, 143, 138, 68, 149 ]
 
 ```
 
@@ -295,19 +265,7 @@
 Example:
 
 ```javascript
-<<<<<<< HEAD
 uuidv5('hello world', MY_NAMESPACE);  // ⇨ '9f282611-e0fd-5650-8953-89c8e342da0b'
-=======
-// Generate a unique namespace (typically you would do this once, outside of
-// your project, then bake this value into your code)
-const uuidv4 = require('uuid/v4');
-const uuidv5 = require('uuid/v5');
-const MY_NAMESPACE = uuidv4();    // ⇨ 'e91f9e1b-ccfe-4eef-a9e0-7a0f4b229cb1'
-
-// Generate a couple namespace uuids
-uuidv5('hello', MY_NAMESPACE);  // ⇨ 'c21bd5d3-295c-5d0f-8dee-b8d31738cd5c'
-uuidv5('world', MY_NAMESPACE);  // ⇨ '3ca60bff-5f02-5cd0-a973-747019bb671f'
->>>>>>> eaa9f4ee
 
 ```
 
