# node-uuid

Simple, fast generation of [RFC4122](http://www.ietf.org/rfc/rfc4122.txt) UUIDS.

Features:

* Version 1 (time-based) and version 4 (random) UUID generation
* Very good performance (~1M+ UUIDs/second on "modern" hardware)
* Pure JS runs in both node.js and all browsers.
* Uses cryptographically strong random # generation (where available)

## Getting Started

Install it in your browser:

```html
<script src="uuid.js"></script>
```

Or in node.js:

```
npm install node-uuid
```

```javascript
var uuid = require('node-uuid');
```

Then create some ids ...

```javascript
// Generate a v1 (time-based) id
uuid.v1(); // -> '6c84fb90-12c4-11e1-840d-7b25c5ee775a'

// Generate a v4 (random) id
uuid.v4(); // -> '110ec58a-a0f2-4ac4-8393-c866d813b8d1'
```

## API

### uuid.v1([`options` [, `buffer` [, `offset`]]])

Generate and return a RFC4122 v1 (timestamp-based) UUID.

* **`options`** - (Object) Object with one or more of the following properties (note 1):

  * **`node`** (Number[6]) Array of 6 bytes to use for the node field (per 4.1.6). Default: An internally generated node ID is used (note 2).
  * **`clockseq`** - (Number between 0 - 0x3fff) RFC clock sequence.  Default: An internally maintained clockseq is used.
  * **`msecs`** - (Number | Date) Time in milliseconds since unix Epoch.  Default: The current time is used (note 3)
  * **`nsecs`** - (Number between 0-9999) additional time, in 100-nanosecond. Ignored if `msecs` is unspecified. Default: internal uuid counter is used, as per 4.2.1.2.

* **`buffer`** - (Array | Buffer) Array or buffer where UUID bytes are to be written.
* **`offset`** - (Number) Starting index in `buffer` at which to begin writing.

_Returns_ `buffer`, if specified, otherwise the string form of the UUID

Notes:

1. For backward compatibility with v1.2, `options` may be a string, "binary", to indicate the UUID should be returned as an Array or Buffer of bytes.  As this option is largely redundant with the `buffer` argument, this feature has been deprecated and will be removed in future versions.)
1. Currently the internally generated node id is guaranteed to remain constant only for the lifetime of the current JS runtime. Currentl  Future versions of this module may guarantee
1. Providing the `msecs` option disables the internal logic for ensuring id uniqueness!  It may make sense to also provide `clockseq` and `nsecs` options as well in this case.

Example: Generate string UUID with fully-specified options

```javascript
uuid.v1({
  node: [0x01, 0x23, 0x45, 0x67, 0x89, 0xab],
  clockseq: 0x1234,
  msecs: new Date('2011-11-01'),
  nsecs: 5678
});
// -> "710b962e-041c-11e1-9234-0123456789ab"
```

Example: Generate two binary IDs in a single buffer

```javascript
var buffer = new Array(32); // (or 'new Buffer' in node.js)
uuid.v1(null, buffer, 0);
uuid.v1(null, buffer, 16);
```

### uuid.v4([`options` [, `buffer` [, `offset`]]])

Generate and return a RFC4122 v1 (timestamp-based) UUID.

* **`options`** - (Object) Object with one or more of the following properties (note 1):

  * **`random`** - (Number[16]) Array of 16 random 8-bit values.  Default: values generated randomly.

* **`buffer`** - (Array | Buffer) Array or buffer where UUID bytes are to be written.
* **`offset`** - (Number) Starting index in `buffer` at which to begin writing.

_Returns_ `buffer`, if specified, otherwise the string form of the UUID

Notes:

1. For backward compatibility with v1.2, `options` may be a string, "binary", to indicate the UUID should be returned as an Array or Buffer of bytes.  As this option is largely redundant with the `buffer` argument, this feature has been deprecated and will be removed in future versions.)

Example: Generate string UUID with fully-specified options

```javascript
uuid.v4({
  random: [
    0x10, 0x91, 0x56, 0xbe, 0xc4, 0xfb, 0xc1, 0xea,
    0x71, 0xb4, 0xef, 0xe1, 0x67, 0x1c, 0x58, 0x36
  ]
});
// -> "109156be-c4fb-41ea-b1b4-efe1671c5836"
```

Example: Generate two binary IDs in a single buffer

```javascript
var buffer = new Array(32); // (or 'new Buffer' in node.js)
uuid.v1(null, buffer, 0);
uuid.v1(null, buffer, 16);
```

### uuid.parse(id[, buffer[, offset]])
### uuid.unparse(buffer[, offset])

Parse and unparse UUIDs

  * **`id`** - (String) UUID(-like) string
  * **`buffer`** - (Array | Buffer) Array or buffer where UUID bytes are to be written. Default: A new Array or Buffer is used
  * **`offset`** - (Number) Starting index in `buffer` at which to begin writing. Default: 0

Example parsing and unparsing a UUID string
```javascript
var binary = uuid.parse('797ff043-11eb-11e1-80d6-510998755d10');
// -> <Buffer 79 7f f0 43 11 eb 11 e1 80 d6 51 09 98 75 5d 10>
var string = uuid.unparse(binary);
// -> '797ff043-11eb-11e1-80d6-510998755d10'
```

### uuid.noConflict()

<<<<<<< HEAD
(Browsers only) Set `uuid` property back to it's previous value.
=======
## Testing

`test/test.js` generates performance data (similar to `benchmark/benchmark.js`). It also verifies the syntax of 100K string UUIDs, and logs the distribution of hex digits found therein.  For example:

    - - - Performance Data - - -
    uuid.v4(): 1470588 uuids/second
    uuid.v4('binary'): 1041666 uuids/second
    uuid.v4('binary', buffer): 3125000 uuids/second
    uuid.v1(): 869565 uuids/second
    uuid.v1('binary'): 625000 uuids/second
    uuid.v1('binary', buffer): 1123595 uuids/second

    - - - Distribution of Hex Digits (% deviation from ideal) - - -
    0 |================================| 187378 (-0.07%)
    1 |================================| 186972 (-0.28%)
    2 |================================| 187274 (-0.12%)
    3 |================================| 187392 (-0.06%)
    4 |==================================================| 286998 (-0.17%)
    5 |================================| 187525 (0.01%)
    6 |================================| 188019 (0.28%)
    7 |================================| 187541 (0.02%)
    8 |=====================================| 212941 (0.21%)
    9 |====================================| 212308 (-0.09%)
    a |====================================| 211923 (-0.27%)
    b |=====================================| 212605 (0.05%)
    c |================================| 187608 (0.06%)
    d |================================| 188473 (0.52%)
    e |================================| 187547 (0.03%)
    f |================================| 187496 (0%)

Note that the increased values for 4 and 8-B are expected as part of the RFC4122 syntax (and are accounted for in the deviation calculation). BTW, if someone wants to do the calculation to determine what a statistically significant deviation would be, I'll gladly add that to the test.
>>>>>>> 955e0eab

_Returns_ the node-uuid object.

<<<<<<< HEAD
Example:
```javascript
var myUuid = uuid.noConflict();
myUuid.v1(); // -> '6c84fb90-12c4-11e1-840d-7b25c5ee775a'
```

### uuid.BufferClass (deprecated)
The class of container for storing byte representations of UUIDs.  Available as part of v1.2, deprecated in v1.3, this property will likely be removed in future versions.

## Testing

In node.js
=======
Open `test/test.html`

### In node.js

```
node test/test.js
node test/options.js
```
>>>>>>> 955e0eab

```
> cd test
> node uuid.js
> node options.js
```

In Browser

<<<<<<< HEAD
```
open test/test.html
```

### Performance

Requires node.js
=======
node-uuid is designed to be fast. That said, the target platform is node.js, where it is screaming fast. You can find out more about how to benchmark node-uuid in `benchmark/README.md` or just have a look at our results: https://github.com/broofa/node-uuid/wiki/Benchmark
>>>>>>> 955e0eab

```
npm install uuid uuid-js
node test/benchmark.js
```

<<<<<<< HEAD
For browser performance [checkout the JSPerf tests](http://jsperf.com/node-uuid-performance).
=======
node-uuid performance varies dramatically across browsers. For comprehensive test results, please [checkout the JSPerf tests](http://jsperf.com/node-uuid-performance).
>>>>>>> 955e0eab
<|MERGE_RESOLUTION|>--- conflicted
+++ resolved
@@ -137,45 +137,10 @@
 
 ### uuid.noConflict()
 
-<<<<<<< HEAD
 (Browsers only) Set `uuid` property back to it's previous value.
-=======
-## Testing
-
-`test/test.js` generates performance data (similar to `benchmark/benchmark.js`). It also verifies the syntax of 100K string UUIDs, and logs the distribution of hex digits found therein.  For example:
-
-    - - - Performance Data - - -
-    uuid.v4(): 1470588 uuids/second
-    uuid.v4('binary'): 1041666 uuids/second
-    uuid.v4('binary', buffer): 3125000 uuids/second
-    uuid.v1(): 869565 uuids/second
-    uuid.v1('binary'): 625000 uuids/second
-    uuid.v1('binary', buffer): 1123595 uuids/second
-
-    - - - Distribution of Hex Digits (% deviation from ideal) - - -
-    0 |================================| 187378 (-0.07%)
-    1 |================================| 186972 (-0.28%)
-    2 |================================| 187274 (-0.12%)
-    3 |================================| 187392 (-0.06%)
-    4 |==================================================| 286998 (-0.17%)
-    5 |================================| 187525 (0.01%)
-    6 |================================| 188019 (0.28%)
-    7 |================================| 187541 (0.02%)
-    8 |=====================================| 212941 (0.21%)
-    9 |====================================| 212308 (-0.09%)
-    a |====================================| 211923 (-0.27%)
-    b |=====================================| 212605 (0.05%)
-    c |================================| 187608 (0.06%)
-    d |================================| 188473 (0.52%)
-    e |================================| 187547 (0.03%)
-    f |================================| 187496 (0%)
-
-Note that the increased values for 4 and 8-B are expected as part of the RFC4122 syntax (and are accounted for in the deviation calculation). BTW, if someone wants to do the calculation to determine what a statistically significant deviation would be, I'll gladly add that to the test.
->>>>>>> 955e0eab
 
 _Returns_ the node-uuid object.
 
-<<<<<<< HEAD
 Example:
 ```javascript
 var myUuid = uuid.noConflict();
@@ -188,16 +153,6 @@
 ## Testing
 
 In node.js
-=======
-Open `test/test.html`
-
-### In node.js
-
-```
-node test/test.js
-node test/options.js
-```
->>>>>>> 955e0eab
 
 ```
 > cd test
@@ -207,7 +162,6 @@
 
 In Browser
 
-<<<<<<< HEAD
 ```
 open test/test.html
 ```
@@ -215,17 +169,12 @@
 ### Performance
 
 Requires node.js
-=======
-node-uuid is designed to be fast. That said, the target platform is node.js, where it is screaming fast. You can find out more about how to benchmark node-uuid in `benchmark/README.md` or just have a look at our results: https://github.com/broofa/node-uuid/wiki/Benchmark
->>>>>>> 955e0eab
 
 ```
 npm install uuid uuid-js
 node test/benchmark.js
 ```
 
-<<<<<<< HEAD
-For browser performance [checkout the JSPerf tests](http://jsperf.com/node-uuid-performance).
-=======
-node-uuid performance varies dramatically across browsers. For comprehensive test results, please [checkout the JSPerf tests](http://jsperf.com/node-uuid-performance).
->>>>>>> 955e0eab
+For a complete discussion of node-uuid performance, please see the `benchmark/README.md` file, and the [benchmark wiki][https://github.com/broofa/node-uuid/wiki/Benchmark]
+
+For browser performance [checkout the JSPerf tests](http://jsperf.com/node-uuid-performance).